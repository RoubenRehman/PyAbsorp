--- conflicted
+++ resolved
@@ -1,12 +1,6 @@
 # Absorption Models
-<<<<<<< HEAD
 A file containing the absorption coefficients models.
 - Delany Bazley (and with Miki variation and Allard-Champoux variation)
 - Biot Allard
 - Johnson-Champoux (and Allard variation)
-- Rayleigh
-=======
- A file containing the implemantions of the absorption coefficients methods.
-
-## STILL ON DEVELOPMENT
->>>>>>> 2da0d111
+- Rayleigh